--- conflicted
+++ resolved
@@ -1,9 +1,5 @@
 /*
-<<<<<<< HEAD
- * "$Id: devices.c,v 1.24 2005/01/03 19:29:59 mike Exp $"
-=======
  * "$Id$"
->>>>>>> 8f431932
  *
  *   Device scanning routines for the Common UNIX Printing System (CUPS).
  *
@@ -484,9 +480,5 @@
 
 
 /*
-<<<<<<< HEAD
- * End of "$Id: devices.c,v 1.24 2005/01/03 19:29:59 mike Exp $".
-=======
  * End of "$Id$".
->>>>>>> 8f431932
  */