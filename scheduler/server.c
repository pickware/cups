--- conflicted
+++ resolved
@@ -1,9 +1,5 @@
 /*
-<<<<<<< HEAD
- * "$Id: server.c,v 1.19 2005/01/03 19:29:59 mike Exp $"
-=======
  * "$Id$"
->>>>>>> 8f431932
  *
  *   Server start/stop routines for the Common UNIX Printing System (CUPS).
  *
@@ -101,11 +97,8 @@
     LogMessage(L_ERROR, "StartServer: Unable to create pipes for CGI status!");
   else
   {
-<<<<<<< HEAD
-=======
     CGIStatusBuffer = cupsdStatBufNew(CGIPipes[0], "[CGI]");
 
->>>>>>> 8f431932
     LogMessage(L_DEBUG2, "StartServer: Adding fd %d to InputSet...", CGIPipes[0]);
     FD_SET(CGIPipes[0], InputSet);
   }
@@ -157,15 +150,11 @@
 
     FD_CLR(CGIPipes[0], InputSet);
 
-<<<<<<< HEAD
-    cupsdClosePipe(CGIPipes);
-=======
     cupsdStatBufDelete(CGIStatusBuffer);
     close(CGIPipes[1]);
 
     CGIPipes[0] = -1;
     CGIPipes[1] = -1;
->>>>>>> 8f431932
   }
 
  /*
@@ -196,9 +185,5 @@
 
 
 /*
-<<<<<<< HEAD
- * End of "$Id: server.c,v 1.19 2005/01/03 19:29:59 mike Exp $".
-=======
  * End of "$Id$".
->>>>>>> 8f431932
  */