--- conflicted
+++ resolved
@@ -1,9 +1,5 @@
 /*
-<<<<<<< HEAD
- * "$Id: cancel.c,v 1.34 2005/01/03 19:29:59 mike Exp $"
-=======
  * "$Id$"
->>>>>>> 8f431932
  *
  *   "cancel" command for the Common UNIX Printing System (CUPS).
  *
@@ -38,7 +34,6 @@
 #include <stdlib.h>
 #include <cups/string.h>
 #include <cups/cups.h>
-#include <cups/string.h>
 #include <cups/language.h>
 
 
@@ -157,7 +152,6 @@
         num_dests = cupsGetDests(&dests);
 
       if (strcmp(argv[i], "-") == 0)
-<<<<<<< HEAD
       {
        /*
         * Delete the current job...
@@ -169,19 +163,6 @@
       else if (cupsGetDest(argv[i], NULL, num_dests, dests) != NULL)
       {
        /*
-=======
-      {
-       /*
-        * Delete the current job...
-	*/
-
-        dest   = "";
-	job_id = 0;
-      }
-      else if (cupsGetDest(argv[i], NULL, num_dests, dests) != NULL)
-      {
-       /*
->>>>>>> 8f431932
         * Delete the current job on the named destination...
 	*/
 
@@ -294,11 +275,7 @@
       * Do the request and get back a response...
       */
 
-<<<<<<< HEAD
-      if (op == IPP_PURGE_JOBS)
-=======
       if (op == IPP_PURGE_JOBS && (!user || strcasecmp(user, cupsUser())))
->>>>>>> 8f431932
         response = cupsDoRequest(http, request, "/admin/");
       else
         response = cupsDoRequest(http, request, "/jobs/");
@@ -400,9 +377,5 @@
 
 
 /*
-<<<<<<< HEAD
- * End of "$Id: cancel.c,v 1.34 2005/01/03 19:29:59 mike Exp $".
-=======
  * End of "$Id$".
->>>>>>> 8f431932
  */