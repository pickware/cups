--- conflicted
+++ resolved
@@ -3,11 +3,7 @@
  *
  * Command line argument parser.
  *
-<<<<<<< HEAD
- * Copyright 1996-2003 Glyph & Cog, LLC
-=======
  * Copyright 1996-2004 Glyph & Cog, LLC
->>>>>>> 8f431932
  */
 
 #include <stdio.h>
@@ -45,7 +41,7 @@
 
 void printUsage(char *program, char *otherArgs, ArgDesc *args) {
   ArgDesc *arg;
-  const char *typ;
+  char *typ;
   int w, w1;
 
   w = 0;
@@ -154,11 +150,7 @@
 GBool isInt(char *s) {
   if (*s == '-' || *s == '+')
     ++s;
-<<<<<<< HEAD
-  while (isdigit(*s & 255))
-=======
   while (isdigit(*s & 0xff))
->>>>>>> 8f431932
     ++s;
   if (*s)
     return gFalse;
@@ -171,21 +163,13 @@
   if (*s == '-' || *s == '+')
     ++s;
   n = 0;
-<<<<<<< HEAD
-  while (isdigit(*s & 255)) {
-=======
   while (isdigit(*s & 0xff)) {
->>>>>>> 8f431932
     ++s;
     ++n;
   }
   if (*s == '.')
     ++s;
-<<<<<<< HEAD
-  while (isdigit(*s & 255)) {
-=======
   while (isdigit(*s & 0xff)) {
->>>>>>> 8f431932
     ++s;
     ++n;
   }
@@ -194,19 +178,11 @@
     if (*s == '-' || *s == '+')
       ++s;
     n = 0;
-<<<<<<< HEAD
-    if (!isdigit(*s & 255))
-      return gFalse;
-    do {
-      ++s;
-    } while (isdigit(*s & 255));
-=======
     if (!isdigit(*s & 0xff))
       return gFalse;
     do {
       ++s;
     } while (isdigit(*s & 0xff));
->>>>>>> 8f431932
   }
   if (*s)
     return gFalse;
