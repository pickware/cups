*PPD-Adobe: "4.3"
*%
<<<<<<< HEAD
*% "$Id: epson9.ppd,v 1.7 2005/01/03 19:29:58 mike Exp $"
=======
*% "$Id$"
>>>>>>> 8f431932
*%
*%   Sample EPSON 9-Pin driver PPD file for the Common UNIX Printing
*%   System (CUPS).
*%
*%   Copyright 1997-2005 by Easy Software Products.
*%
*%   These coded instructions, statements, and computer programs are the
*%   property of Easy Software Products and are protected by Federal
*%   copyright law.  Distribution and use rights are outlined in the file
*%   "LICENSE.txt" which should have been included with this file.  If this
*%   file is missing or damaged please contact Easy Software Products
*%   at:
*%
*%       Attn: CUPS Licensing Information
*%       Easy Software Products
*%       44141 Airport View Drive, Suite 204
*%       Hollywood, Maryland 20636 USA
*%
*%       Voice: (301) 373-9600
*%       EMail: cups-info@cups.org
*%         WWW: http://www.cups.org
*%
*FormatVersion:	"4.3"
*FileVersion:	"1.1"
*LanguageVersion: English 
*LanguageEncoding: ISOLatin1
*PCFileName:	"EPSON9.PPD"
*Manufacturer:	"ESP"
*Product:	"(CUPS v1.1)"
*cupsVersion:	1.1
*cupsManualCopies: True
*cupsModelNumber:	0
*cupsFilter:	"application/vnd.cups-raster 0 rastertoepson"
*ModelName:     "EPSON 9-Pin Series"
*ShortNickName: "EPSON 9-Pin Series"
*NickName:      "EPSON 9-Pin Series CUPS v1.1"
*PSVersion:	"(3010.000) 550"
*LanguageLevel:	"3"
*ColorDevice:	False
*DefaultColorSpace: Gray
*FileSystem:	False
*Throughput:	"1"
*LandscapeOrientation: Plus90
*VariablePaperSize: True
*TTRasterizer:	Type42

*OpenUI *PageSize/Media Size: PickOne
*OrderDependency: 10 AnySetup *PageSize
*DefaultPageSize: Letter
*PageSize Letter:	"<</PageSize[612 792]/ImagingBBox null>>setpagedevice"
*PageSize Legal:	"<</PageSize[612 1008]/ImagingBBox null>>setpagedevice"
*PageSize A4:		"<</PageSize[595 842]/ImagingBBox null>>setpagedevice"
*PageSize FanFoldUS:	"<</PageSize[1071 792]/ImagingBBox null>>setpagedevice"
*CloseUI: *PageSize

*OpenUI *PageRegion: PickOne
*OrderDependency: 10 AnySetup *PageRegion
*DefaultPageRegion: Letter
*PageRegion Letter:	"<</PageSize[612 792]/ImagingBBox null>>setpagedevice"
*PageRegion Legal:	"<</PageSize[612 1008]/ImagingBBox null>>setpagedevice"
*PageRegion A4:		"<</PageSize[595 842]/ImagingBBox null>>setpagedevice"
*PageRegion FanFoldUS:	"<</PageSize[1071 792]/ImagingBBox null>>setpagedevice"
*CloseUI: *PageRegion

*DefaultImageableArea: Letter 
*ImageableArea Letter:	"18.0 18.0 594.0 774.0"
*ImageableArea Legal:	"18.0 18.0 594.0 990.0"
*ImageableArea A4:	"18.0 18.0 577.0 824.0"
*ImageableArea FanFoldUS: "18.0 18.0 1053.0 774.0"

*DefaultPaperDimension: Letter
*PaperDimension Letter:	"612 792"
*PaperDimension Legal:	"612 1008"
*PaperDimension A4:	"595 842"
*PaperDimension FanFoldUS: "1071 792"

*MaxMediaWidth:  "1080"
*MaxMediaHeight: "86400"
*HWMargins:      0 0 0 0
*CustomPageSize True: "pop pop pop <</PageSize[5 -2 roll]/ImagingBBox null>>setpagedevice"
*ParamCustomPageSize Width:        1 points 36 1080
*ParamCustomPageSize Height:       2 points 36 86400
*ParamCustomPageSize WidthOffset:  3 points 0 0
*ParamCustomPageSize HeightOffset: 4 points 0 0
*ParamCustomPageSize Orientation:  5 int 0 0

*OpenUI *Resolution/Output Resolution: PickOne
*OrderDependency: 20 AnySetup *Resolution
*DefaultResolution: 120dpi
*Resolution 60dpi/60x72 DPI: "<</HWResolution[60 72]/cupsRowCount 8>>setpagedevice"
*Resolution 120dpi/120x72 DPI: "<</HWResolution[120 72]/cupsRowCount 8>>setpagedevice"
*Resolution 240dpi/240x72 DPI: "<</HWResolution[240 72]/cupsRowCount 8>>setpagedevice"
*CloseUI: *Resolution

*DefaultFont: Courier
*Font AvantGarde-Book: Standard "(001.006S)" Standard ROM
*Font AvantGarde-BookOblique: Standard "(001.006S)" Standard ROM
*Font AvantGarde-Demi: Standard "(001.007S)" Standard ROM
*Font AvantGarde-DemiOblique: Standard "(001.007S)" Standard ROM
*Font Bookman-Demi: Standard "(001.004S)" Standard ROM
*Font Bookman-DemiItalic: Standard "(001.004S)" Standard ROM
*Font Bookman-Light: Standard "(001.004S)" Standard ROM
*Font Bookman-LightItalic: Standard "(001.004S)" Standard ROM
*Font Courier: Standard "(002.004S)" Standard ROM
*Font Courier-Bold: Standard "(002.004S)" Standard ROM
*Font Courier-BoldOblique: Standard "(002.004S)" Standard ROM
*Font Courier-Oblique: Standard "(002.004S)" Standard ROM
*Font Helvetica: Standard "(001.006S)" Standard ROM
*Font Helvetica-Bold: Standard "(001.007S)" Standard ROM
*Font Helvetica-BoldOblique: Standard "(001.007S)" Standard ROM
*Font Helvetica-Narrow: Standard "(001.006S)" Standard ROM
*Font Helvetica-Narrow-Bold: Standard "(001.007S)" Standard ROM
*Font Helvetica-Narrow-BoldOblique: Standard "(001.007S)" Standard ROM
*Font Helvetica-Narrow-Oblique: Standard "(001.006S)" Standard ROM
*Font Helvetica-Oblique: Standard "(001.006S)" Standard ROM
*Font NewCenturySchlbk-Bold: Standard "(001.009S)" Standard ROM
*Font NewCenturySchlbk-BoldItalic: Standard "(001.007S)" Standard ROM
*Font NewCenturySchlbk-Italic: Standard "(001.006S)" Standard ROM
*Font NewCenturySchlbk-Roman: Standard "(001.007S)" Standard ROM
*Font Palatino-Bold: Standard "(001.005S)" Standard ROM
*Font Palatino-BoldItalic: Standard "(001.005S)" Standard ROM
*Font Palatino-Italic: Standard "(001.005S)" Standard ROM
*Font Palatino-Roman: Standard "(001.005S)" Standard ROM
*Font Symbol: Special "(001.007S)" Special ROM
*Font Times-Bold: Standard "(001.007S)" Standard ROM
*Font Times-BoldItalic: Standard "(001.009S)" Standard ROM
*Font Times-Italic: Standard "(001.007S)" Standard ROM
*Font Times-Roman: Standard "(001.007S)" Standard ROM
*Font ZapfChancery-MediumItalic: Standard "(001.007S)" Standard ROM
*Font ZapfDingbats: Special "(001.004S)" Standard ROM
*%
<<<<<<< HEAD
*% End of "$Id: epson9.ppd,v 1.7 2005/01/03 19:29:58 mike Exp $".
=======
*% End of "$Id$".
>>>>>>> 8f431932
*%<|MERGE_RESOLUTION|>--- conflicted
+++ resolved
@@ -1,10 +1,6 @@
 *PPD-Adobe: "4.3"
 *%
-<<<<<<< HEAD
-*% "$Id: epson9.ppd,v 1.7 2005/01/03 19:29:58 mike Exp $"
-=======
 *% "$Id$"
->>>>>>> 8f431932
 *%
 *%   Sample EPSON 9-Pin driver PPD file for the Common UNIX Printing
 *%   System (CUPS).
@@ -136,9 +132,5 @@
 *Font ZapfChancery-MediumItalic: Standard "(001.007S)" Standard ROM
 *Font ZapfDingbats: Special "(001.004S)" Standard ROM
 *%
-<<<<<<< HEAD
-*% End of "$Id: epson9.ppd,v 1.7 2005/01/03 19:29:58 mike Exp $".
-=======
 *% End of "$Id$".
->>>>>>> 8f431932
 *%