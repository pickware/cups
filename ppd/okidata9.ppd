--- conflicted
+++ resolved
@@ -1,10 +1,6 @@
 *PPD-Adobe: "4.3"
 *%
-<<<<<<< HEAD
-*% "$Id: okidata9.ppd,v 1.5 2005/01/03 19:29:59 mike Exp $"
-=======
 *% "$Id$"
->>>>>>> 8f431932
 *%
 *%   Sample OKIDATA 9-Pin driver PPD file for the Common UNIX Printing
 *%   System (CUPS).
@@ -126,9 +122,5 @@
 *Font ZapfChancery-MediumItalic: Standard "(001.007S)" Standard ROM
 *Font ZapfDingbats: Special "(001.004S)" Standard ROM
 *%
-<<<<<<< HEAD
-*% End of "$Id: okidata9.ppd,v 1.5 2005/01/03 19:29:59 mike Exp $".
-=======
 *% End of "$Id$".
->>>>>>> 8f431932
 *%